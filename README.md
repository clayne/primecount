# primecount-backup

[![Build Status](https://travis-ci.org/kimwalisch/primecount.svg)](https://travis-ci.org/kimwalisch/primecount)
[![Build Status](https://ci.appveyor.com/api/projects/status/github/kimwalisch/primecount?branch=master&svg=true)](https://ci.appveyor.com/project/kimwalisch/primecount)
[![Github Releases](https://img.shields.io/github/release/kimwalisch/primecount.svg)](https://github.com/kimwalisch/primecount/releases)

The primecount backup version saves intermediate results to a backup file.
If your computer crashes or if you interrupt a computation you can resume
the same computation from the backup file. For pi(x) computations that
take weeks or even months to compute the backup functionality is very
important. David Baugh and myself have used primecount-backup to compute
pi(10^27) and many other records.

The primecount backup version generates the following files:

* ```primecount.backup```: Backup file with intermediate results.
* ```primecount.log```: Main log file.
* ```results.txt```: Log file with final results.

## Build instructions

You need to have installed a C++ compiler and CMake. Ideally
primecount should be compiled using a C++ compiler that supports both
OpenMP and 128-bit integers (e.g. GCC, Clang, Intel C++ Compiler).

```sh
cmake .
make -j
```

* [Detailed build instructions](doc/BUILD.md)

## Binaries

Below are the latest precompiled primecount binaries for
<<<<<<< HEAD
Windows and Linux. These binaries are statically linked and
require a CPU which supports the POPCNT instruction (2008 or
later).

* [primecount-backup-4.8-win64.zip](https://github.com/kimwalisch/primecount/releases/download/v4.8-backup/primecount-backup-4.8-win64.zip), 588 KB
* [primecount-backup-4.8-linux-x64.tar.xz](https://github.com/kimwalisch/primecount/releases/download/v4.8-backup/primecount-backup-4.8-linux-x64.tar.xz), 886 KB
* [primecount-backup-4.8-macOS-x64.zip](https://github.com/kimwalisch/primecount/releases/download/v4.8-backup/primecount-backup-4.8-macOS-x64.zip), 433 KB

## Backup usage example

```sh
# We start a computation and interrupt it using Ctrl + C
$ ./primecount 1e19 --B -s

=== B(x, y) ===
x = 10000000000000000000
y = 66422883
alpha_y = 30.831
threads = 8
=======
Windows, Linux and macOS. These binaries are statically linked
and require a CPU which supports the POPCNT instruction (2008 or
later).

* [primecount-5.1-win64.zip](https://github.com/kimwalisch/primecount/releases/download/v5.1/primecount-5.1-win64.zip), 560 KB
* [primecount-5.1-linux-x64.tar.xz](https://github.com/kimwalisch/primecount/releases/download/v5.1/primecount-5.1-linux-x64.tar.xz), 848 KB
* [primecount-5.1-macOS-x64.zip](https://github.com/kimwalisch/primecount/releases/download/v5.1/primecount-5.1-macOS-x64.zip), 386 KB
* Binaries with backup functionality are available [here](https://github.com/kimwalisch/primecount/tree/backup3#primecount-backup)
>>>>>>> dba4288a

Status: 46%^C
```

```sh
<<<<<<< HEAD
# Now we resume the computation from the backup file
$ ./primecount --resume

=== B(x, y) ===
x = 10000000000000000000
y = 66422883
alpha_y = 30.831
threads = 8

Resuming from primecount.backup
MD5 checksum: OK
Status: 46%
```

The ```primecount.backup``` file is updated using atomic writes in order to
prevent crashes from corrupting the ```primecount.backup``` file. We also
calculate an MD5 checksum of the  ```primecount.backup``` content before writing
to disk and verify that checksum when resuming in order to protect from
harddisk errors.

Note that the ```primecount.backup``` file is not tied to the PC on which the
computation was originally started. You can safely copy the
```primecount.backup``` file to another PC and resume the computation there.
If the new PC has a different number of CPU cores primecount will by default
resume the computation using all available CPU cores (unless you have
specified the number of threads using ```--threads=N```).

## Batch processing

It is possible to create a ```worktodo.txt``` file with a list of
numbers to compute e.g.:

```sh
# worktodo.txt
10000000
1e15
1e15 --alpha_y=10 --threads=4
1e14 --AC
1e18 --D
```

Then you can process all numbers from ```worktodo.txt``` using:

```sh
$ scripts/worktodo.sh
=======
# Count the primes below 10^14
primecount 1e14

# Print progress and status information during computation
primecount 1e20 --status

# Count primes using Meissel's algorithm
primecount 2**32 --meissel

# Find the 10^14th prime using 4 threads
primecount 1e14 --nth-prime --threads 4 --time
>>>>>>> dba4288a
```

The results will be stored in ```results.txt``` and extended
details are logged into ```primecount.log```.

## Verifying pi(x) results

Record pi(x) computations may take many months to complete. For such long
running computations it is important to double check the pi(x) computation in
order to protect from hardware and software errors. The first thing you can do
to reduce the risk of a pi(x) miscalculation due to hardware errors is using
[ECC memory](https://en.wikipedia.org/wiki/ECC_memory).

In order to double check and verify a pi(x) computation you have to run the
same pi(x) computation a second time but this time you manually specify a slightly
different ```alpha_y``` or ```alpha_z``` tuning factor (using e.g. ```--alpha-y=N```).
Doing this the results of the many formulas of Gourdon's algorithm will be
completely different from the first run but if the pi(x) results of the 1st and
2nd run match then the computation has been verified successfully!

## Command-line options

```
Usage: primecount x [options]
Count the number of primes less than or equal to x (<= 10^31).

Backup options:

  -b, --backup=<filename>   Set the backup filename. The default backup
                            filename is primecount.backup.

  -r, --resume[=filename]   Resume the last computation from the
                            primecount.backup file. If another backup
                            filename is provided the computation is resumed
                            from that backup file.
Options:

<<<<<<< HEAD
  -g,    --gourdon          Count primes using Xavier Gourdon's algorithm.
                            This is the default algorithm.
         --legendre         Count primes using Legendre's formula
  -m,    --meissel          Count primes using Meissel's formula
         --Li               Approximate pi(x) using the logarithmic integral
         --Li-inverse       Approximate the nth prime using Li^-1(x)
  -n,    --nth-prime        Calculate the nth prime
  -p,    --primesieve       Count primes using the sieve of Eratosthenes
         --phi=<a>          phi(x, a) counts the numbers <= x that are not
                            divisible by any of the first a primes
         --Ri               Approximate pi(x) using Riemann R
         --Ri-inverse       Approximate the nth prime using Ri^-1(x)
  -s[N], --status[=N]       Show computation progress 1%, 2%, 3%, ...
                            Set digits after decimal point: -s1 prints 99.9%
         --test             Run various correctness tests and exit
         --time             Print the time elapsed in seconds
  -t<N>, --threads=<N>      Set the number of threads, 1 <= N <= CPU cores.
                            By default primecount uses all available CPU cores.
  -v,    --version          Print version and license information
  -h,    --help             Print this help menu

Advanced options for Xavier Gourdon's algorithm:

         --alpha-y=<N>      Tuning factor, 1 <= alpha_y <= x^(1/6)
         --alpha-z=<N>      Tuning factor, 1 <= alpha_z <= x^(1/6)
         --AC               Compute Gourdon's A + C formulas
         --B                Compute Gourdon's B formula
         --D                Compute Gourdon's D formula
         --Phi0             Compute the Phi0 formula
         --Sigma            Compute the 7 Sigma formulas
```
=======
  -d, --deleglise-rivat  Count primes using the Deleglise-Rivat algorithm
  -g, --gourdon          Count primes using Xavier Gourdon's algorithm.
                         This is the default algorithm.
  -l, --legendre         Count primes using Legendre's formula
      --lehmer           Count primes using Lehmer's formula
      --lmo              Count primes using Lagarias-Miller-Odlyzko
  -m, --meissel          Count primes using Meissel's formula
      --Li               Approximate pi(x) using the logarithmic integral
      --Li-inverse       Approximate the nth prime using Li^-1(x)
  -n, --nth-prime        Calculate the nth prime
  -p, --primesieve       Count primes using the sieve of Eratosthenes
      --phi <x> <a>      phi(x, a) counts the numbers <= x that are not
                         divisible by any of the first a primes
      --Ri               Approximate pi(x) using Riemann R
      --Ri-inverse       Approximate the nth prime using Ri^-1(x)
  -s, --status[=NUM]     Show computation progress 1%, 2%, 3%, ...
                         Set digits after decimal point: -s1 prints 99.9%
      --test             Run various correctness tests and exit
      --time             Print the time elapsed in seconds
  -t, --threads <NUM>    Set the number of threads, 1 <= NUM <= CPU cores.
                         By default primecount uses all available CPU cores.
  -v, --version          Print version and license information
  -h, --help             Print this help menu
```

<details>
<summary>Advanced options</summary>

```
Advanced options for the Deleglise-Rivat algorithm:

  -a, --alpha <NUM>      Tuning factor, y = x^(1/3) * alpha
      --P2               Compute the 2nd partial sieve function
      --S1               Compute the ordinary leaves
      --S2-trivial       Compute the trivial special leaves
      --S2-easy          Compute the easy special leaves
      --S2-hard          Compute the hard special leaves

Advanced options for Xavier Gourdon's algorithm:

      --alpha-y <NUM>    Tuning factor, y = x^(1/3) * alpha_y
      --alpha-z <NUM>    Tuning factor, z = y * alpha_z
      --AC               Compute Gourdon's A + C formulas
      --B                Compute Gourdon's B formula
      --D                Compute Gourdon's D formula
      --Phi0             Compute the Phi0 formula
      --Sigma            Compute the 7 Sigma formulas
```

</details>

## Benchmarks

<table>
  <tr align="center">
    <td><b>x</b></td>
    <td><b>Prime Count</b></td>
    <td><b>Legendre</b></td>
    <td><b>Meissel</b></td>
    <td><b>Lagarias<br/>Miller<br/>Odlyzko</b></td>
    <td><b>Deleglise<br/>Rivat</b></td>
    <td><b>Gourdon</b></td>
  </tr>
  <tr align="right">
    <td>10<sup>10</sup></td>
    <td>455,052,511</td>
    <td>0.02s</td>
    <td>0.01s</td>
    <td>0.00s</td>
    <td>0.00s</td>
    <td>0.00s</td>
  </tr>
  <tr align="right">
    <td>10<sup>11</sup></td>
    <td>4,118,054,813</td>
    <td>0.03s</td>
    <td>0.02s</td>
    <td>0.02s</td>
    <td>0.01s</td>
    <td>0.01s</td>
  </tr>
  <tr align="right">
    <td>10<sup>12</sup></td>
    <td>37,607,912,018</td>
    <td>0.09s</td>
    <td>0.05s</td>
    <td>0.02s</td>
    <td>0.02s</td>
    <td>0.02s</td>
  </tr>
  <tr align="right">
    <td>10<sup>13</sup></td>
    <td>346,065,536,839</td>
    <td>0.39s</td>
    <td>0.20s</td>
    <td>0.05s</td>
    <td>0.03s</td>
    <td>0.02s</td>
  </tr>
  <tr align="right">
    <td>10<sup>14</sup></td>
    <td>3,204,941,750,802</td>
    <td>2.27s</td>
    <td>1.00s</td>
    <td>0.15s</td>
    <td>0.13s</td>
    <td>0.07s</td>
  </tr>
  <tr align="right">
    <td>10<sup>15</sup></td>
    <td>29,844,570,422,669</td>
    <td>14.81s</td>
    <td>6.12s</td>
    <td>0.59s</td>
    <td>0.44s</td>
    <td>0.22s</td>
  </tr>
  <tr align="right">
    <td>10<sup>16</sup></td>
    <td>279,238,341,033,925</td>
    <td>114.59s</td>
    <td>44.43s</td>
    <td>2.60s</td>
    <td>1.47s</td>
    <td>0.81s</td>
  </tr>
  <tr align="right">
    <td>10<sup>17</sup></td>
    <td>2,623,557,157,654,233</td>
    <td>963.52s</td>
    <td>366.32s</td>
    <td>11.62s</td>
    <td>4.94s</td>
    <td>3.00s</td>
  </tr>
  <tr align="right">
    <td>10<sup>18</sup></td>
    <td>24,739,954,287,740,860</td>
    <td>8,472.67s</td>
    <td>3,224.68s</td>
    <td>52.80s</td>
    <td>19.90s</td>
    <td>11.66s</td>
  </tr>
  <tr align="right">
    <td>10<sup>19</sup></td>
    <td>234,057,667,276,344,607</td>
    <td>NaN</td>
    <td>NaN</td>
    <td>NaN</td>
    <td>93.05s</td>
    <td>48.60s</td>
  </tr>
  <tr align="right">
    <td>10<sup>20</sup></td>
    <td>2,220,819,602,560,918,840</td>
    <td>NaN</td>
    <td>NaN</td>
    <td>NaN</td>
    <td>398.20s</td>
    <td>202.87s</td>
  </tr>
  <tr align="right">
    <td>10<sup>21</sup></td>
    <td>21,127,269,486,018,731,928</td>
    <td>NaN</td>
    <td>NaN</td>
    <td>NaN</td>
    <td>1,718.79s</td>
    <td>870.17s</td>
  </tr>
  <tr align="right">
    <td>10<sup>22</sup></td>
    <td>201,467,286,689,315,906,290</td>
    <td>NaN</td>
    <td>NaN</td>
    <td>NaN</td>
    <td>7,796.46s</td>
    <td>3,679.60s</td>
  </tr>
</table>

The benchmarks above were run on a system with an Intel Xeon Platinum 8124M CPU
from 2017 using 8 CPU cores (16 threads) clocked at 3.00GHz. Note that Jan Büthe
mentions in <a href="doc/References.md">[11]</a> that he computed pi(10<sup>25</sup>)
in 40,000 CPU core hours using the analytic prime counting function algorithm.
Büthe also mentions that by using additional zeros of the zeta function the runtime
could have potentially been reduced to 4,000 CPU core hours. However using primecount
and Xavier Gourdon's algorithm pi(10<sup>25</sup>) can be computed in only 850 CPU
core hours!

## C++ library

primecount can be built as a static and shared C++ library for use in
other math projects.

```C++
#include <primecount.hpp>
#include <iostream>

int main()
{
    int64_t primes = primecount::pi(1000);
    std::cout << "primes below 1000 = " << primes << std::endl;

    return 0;
}
```

[libprimecount.md](doc/libprimecount.md) contains more information.

## Algorithms

<table>
  <tr>
    <td>Legendre's Formula</td>
    <td><img src="https://kimwalisch.github.io/primecount/formulas/pi_legendre.svg" height="20" align="absmiddle"/></td>
  </tr>
  <tr>
    <td>Meissel's Formula</td>
    <td><img src="https://kimwalisch.github.io/primecount/formulas/pi_meissel.svg" height="20" align="absmiddle"/></td>
  </tr>
  <tr>
    <td>Lehmer's Formula</td>
    <td><img src="https://kimwalisch.github.io/primecount/formulas/pi_lehmer.svg" height="20" align="absmiddle"/></td>
  </tr>
  <tr>
    <td>LMO Formula</td>
    <td><img src="https://kimwalisch.github.io/primecount/formulas/pi_lmo.svg" height="20" align="absmiddle"/></td>
  </tr>
</table>

Up until the early 19th century the most efficient known method for
counting primes was the sieve of Eratosthenes which has a running time of
<img src="https://kimwalisch.github.io/primecount/formulas/Oxloglogx.svg" height="20" align="absmiddle"/>
operations. The first improvement to this bound was Legendre's formula
(1830) which uses the inclusion-exclusion principle to calculate the
number of primes below x without enumerating the individual primes.
Legendre's formula has a running time of
<img src="https://kimwalisch.github.io/primecount/formulas/Ox.svg" height="20" align="absmiddle"/>
operations and uses
<img src="http://kimwalisch.github.io/primecount/formulas/Osqrtx.svg" height="20" align="absmiddle"/>
space. In 1870 E. D. F. Meissel improved Legendre's formula by setting
<img src="https://kimwalisch.github.io/primecount/formulas/apisqrt3x.svg" height="20" align="absmiddle"/>
and by adding the correction term
<img src="https://kimwalisch.github.io/primecount/formulas/P2xa.svg" height="20" align="absmiddle"/>.
Meissel's formula has a running time of
<img src="https://kimwalisch.github.io/primecount/formulas/Omeissel.svg" height="20" align="absmiddle"/>
operations and uses
<img src="https://kimwalisch.github.io/primecount/formulas/Osqrtxlogx.svg" height="20" align="absmiddle"/>
space. In 1959 D. H. Lehmer extended Meissel's formula and slightly improved the running time to
<img src="https://kimwalisch.github.io/primecount/formulas/Olehmer.svg" height="20" align="absmiddle"/>
operations and
<img src="https://kimwalisch.github.io/primecount/formulas/Osqrtxlogx.svg" height="20" align="absmiddle"/>
space. In 1985 J. C. Lagarias, V. S. Miller and A. M. Odlyzko published a new
algorithm based on Meissel's formula which has a lower runtime complexity of
<img src="https://kimwalisch.github.io/primecount/formulas/Oroot23xlogx.svg" height="20" align="absmiddle"/>
operations and which uses only
<img src="https://kimwalisch.github.io/primecount/formulas/Osqrt3xlog2x.svg" height="20" align="absmiddle"/>
space.

primecount's Legendre, Meissel and Lehmer implementations are based
on Hans Riesel's book <a href="doc/References.md">[5]</a>,
its Lagarias-Miller-Odlyzko and Deleglise-Rivat implementations are
based on Tomás Oliveira's paper <a href="doc/References.md">[9]</a>
and the implementation of Xavier Gourdon's algorithm is based
on Xavier Gourdon's paper  <a href="doc/References.md">[7]</a>.

## Fast nth prime calculation

The most efficient known method for calculating the nth prime is a
combination of the prime counting function and a prime sieve. The idea
is to closely approximate the nth prime (e.g. using the inverse
logarithmic integral
<img src="https://kimwalisch.github.io/primecount/formulas/Li-1n.svg" height="20" align="absmiddle"/>
or the inverse Riemann R function
<img src="https://kimwalisch.github.io/primecount/formulas/RiemannR-1.svgz" height="20" align="absmiddle"/>)
and then count the primes up to this guess using the prime counting
function. Once this is done one starts sieving (e.g. using the
segmented sieve of Eratosthenes) from there on until one finds the
actual nth prime. The author has implemented ```primecount::nth_prime(n)```
this way (option: ```--nth-prime```), it finds the nth prime in
<img src="https://kimwalisch.github.io/primecount/formulas/Oroot23xlog2x.svg" height="20" align="absmiddle"/>
operations using
<img src="https://kimwalisch.github.io/primecount/formulas/Opisqrtx.svg" height="20" align="absmiddle"/>
space.
>>>>>>> dba4288a
<|MERGE_RESOLUTION|>--- conflicted
+++ resolved
@@ -33,7 +33,6 @@
 ## Binaries
 
 Below are the latest precompiled primecount binaries for
-<<<<<<< HEAD
 Windows and Linux. These binaries are statically linked and
 require a CPU which supports the POPCNT instruction (2008 or
 later).
@@ -53,22 +52,11 @@
 y = 66422883
 alpha_y = 30.831
 threads = 8
-=======
-Windows, Linux and macOS. These binaries are statically linked
-and require a CPU which supports the POPCNT instruction (2008 or
-later).
-
-* [primecount-5.1-win64.zip](https://github.com/kimwalisch/primecount/releases/download/v5.1/primecount-5.1-win64.zip), 560 KB
-* [primecount-5.1-linux-x64.tar.xz](https://github.com/kimwalisch/primecount/releases/download/v5.1/primecount-5.1-linux-x64.tar.xz), 848 KB
-* [primecount-5.1-macOS-x64.zip](https://github.com/kimwalisch/primecount/releases/download/v5.1/primecount-5.1-macOS-x64.zip), 386 KB
-* Binaries with backup functionality are available [here](https://github.com/kimwalisch/primecount/tree/backup3#primecount-backup)
->>>>>>> dba4288a
 
 Status: 46%^C
 ```
 
 ```sh
-<<<<<<< HEAD
 # Now we resume the computation from the backup file
 $ ./primecount --resume
 
@@ -105,7 +93,7 @@
 # worktodo.txt
 10000000
 1e15
-1e15 --alpha_y=10 --threads=4
+1e15 --alpha_y 10 --threads 4
 1e14 --AC
 1e18 --D
 ```
@@ -114,19 +102,6 @@
 
 ```sh
 $ scripts/worktodo.sh
-=======
-# Count the primes below 10^14
-primecount 1e14
-
-# Print progress and status information during computation
-primecount 1e20 --status
-
-# Count primes using Meissel's algorithm
-primecount 2**32 --meissel
-
-# Find the 10^14th prime using 4 threads
-primecount 1e14 --nth-prime --threads 4 --time
->>>>>>> dba4288a
 ```
 
 The results will be stored in ```results.txt``` and extended
@@ -155,332 +130,43 @@
 
 Backup options:
 
-  -b, --backup=<filename>   Set the backup filename. The default backup
+  -b, --backup <FILENAME>   Set the backup filename. The default backup
                             filename is primecount.backup.
 
-  -r, --resume[=filename]   Resume the last computation from the
+  -r, --resume[=FILENAME]   Resume the last computation from the
                             primecount.backup file. If another backup
                             filename is provided the computation is resumed
                             from that backup file.
 Options:
 
-<<<<<<< HEAD
-  -g,    --gourdon          Count primes using Xavier Gourdon's algorithm.
+  -g, --gourdon             Count primes using Xavier Gourdon's algorithm.
                             This is the default algorithm.
-         --legendre         Count primes using Legendre's formula
-  -m,    --meissel          Count primes using Meissel's formula
-         --Li               Approximate pi(x) using the logarithmic integral
-         --Li-inverse       Approximate the nth prime using Li^-1(x)
-  -n,    --nth-prime        Calculate the nth prime
-  -p,    --primesieve       Count primes using the sieve of Eratosthenes
-         --phi=<a>          phi(x, a) counts the numbers <= x that are not
+  -l, --legendre            Count primes using Legendre's formula
+  -m, --meissel             Count primes using Meissel's formula
+      --Li                  Approximate pi(x) using the logarithmic integral
+      --Li-inverse          Approximate the nth prime using Li^-1(x)
+  -n, --nth-prime           Calculate the nth prime
+  -p, --primesieve          Count primes using the sieve of Eratosthenes
+      --phi <X> <A>         phi(x, a) counts the numbers <= x that are not
                             divisible by any of the first a primes
-         --Ri               Approximate pi(x) using Riemann R
-         --Ri-inverse       Approximate the nth prime using Ri^-1(x)
-  -s[N], --status[=N]       Show computation progress 1%, 2%, 3%, ...
+      --Ri                  Approximate pi(x) using Riemann R
+      --Ri-inverse          Approximate the nth prime using Ri^-1(x)
+  -s, --status[=NUM]        Show computation progress 1%, 2%, 3%, ...
                             Set digits after decimal point: -s1 prints 99.9%
-         --test             Run various correctness tests and exit
-         --time             Print the time elapsed in seconds
-  -t<N>, --threads=<N>      Set the number of threads, 1 <= N <= CPU cores.
+      --test                Run various correctness tests and exit
+      --time                Print the time elapsed in seconds
+  -t, --threads <NUM>       Set the number of threads, 1 <= NUM <= CPU cores.
                             By default primecount uses all available CPU cores.
-  -v,    --version          Print version and license information
-  -h,    --help             Print this help menu
+  -v, --version             Print version and license information
+  -h, --help                Print this help menu
 
 Advanced options for Xavier Gourdon's algorithm:
 
-         --alpha-y=<N>      Tuning factor, 1 <= alpha_y <= x^(1/6)
-         --alpha-z=<N>      Tuning factor, 1 <= alpha_z <= x^(1/6)
-         --AC               Compute Gourdon's A + C formulas
-         --B                Compute Gourdon's B formula
-         --D                Compute Gourdon's D formula
-         --Phi0             Compute the Phi0 formula
-         --Sigma            Compute the 7 Sigma formulas
-```
-=======
-  -d, --deleglise-rivat  Count primes using the Deleglise-Rivat algorithm
-  -g, --gourdon          Count primes using Xavier Gourdon's algorithm.
-                         This is the default algorithm.
-  -l, --legendre         Count primes using Legendre's formula
-      --lehmer           Count primes using Lehmer's formula
-      --lmo              Count primes using Lagarias-Miller-Odlyzko
-  -m, --meissel          Count primes using Meissel's formula
-      --Li               Approximate pi(x) using the logarithmic integral
-      --Li-inverse       Approximate the nth prime using Li^-1(x)
-  -n, --nth-prime        Calculate the nth prime
-  -p, --primesieve       Count primes using the sieve of Eratosthenes
-      --phi <x> <a>      phi(x, a) counts the numbers <= x that are not
-                         divisible by any of the first a primes
-      --Ri               Approximate pi(x) using Riemann R
-      --Ri-inverse       Approximate the nth prime using Ri^-1(x)
-  -s, --status[=NUM]     Show computation progress 1%, 2%, 3%, ...
-                         Set digits after decimal point: -s1 prints 99.9%
-      --test             Run various correctness tests and exit
-      --time             Print the time elapsed in seconds
-  -t, --threads <NUM>    Set the number of threads, 1 <= NUM <= CPU cores.
-                         By default primecount uses all available CPU cores.
-  -v, --version          Print version and license information
-  -h, --help             Print this help menu
-```
-
-<details>
-<summary>Advanced options</summary>
-
-```
-Advanced options for the Deleglise-Rivat algorithm:
-
-  -a, --alpha <NUM>      Tuning factor, y = x^(1/3) * alpha
-      --P2               Compute the 2nd partial sieve function
-      --S1               Compute the ordinary leaves
-      --S2-trivial       Compute the trivial special leaves
-      --S2-easy          Compute the easy special leaves
-      --S2-hard          Compute the hard special leaves
-
-Advanced options for Xavier Gourdon's algorithm:
-
-      --alpha-y <NUM>    Tuning factor, y = x^(1/3) * alpha_y
-      --alpha-z <NUM>    Tuning factor, z = y * alpha_z
-      --AC               Compute Gourdon's A + C formulas
-      --B                Compute Gourdon's B formula
-      --D                Compute Gourdon's D formula
-      --Phi0             Compute the Phi0 formula
-      --Sigma            Compute the 7 Sigma formulas
-```
-
-</details>
-
-## Benchmarks
-
-<table>
-  <tr align="center">
-    <td><b>x</b></td>
-    <td><b>Prime Count</b></td>
-    <td><b>Legendre</b></td>
-    <td><b>Meissel</b></td>
-    <td><b>Lagarias<br/>Miller<br/>Odlyzko</b></td>
-    <td><b>Deleglise<br/>Rivat</b></td>
-    <td><b>Gourdon</b></td>
-  </tr>
-  <tr align="right">
-    <td>10<sup>10</sup></td>
-    <td>455,052,511</td>
-    <td>0.02s</td>
-    <td>0.01s</td>
-    <td>0.00s</td>
-    <td>0.00s</td>
-    <td>0.00s</td>
-  </tr>
-  <tr align="right">
-    <td>10<sup>11</sup></td>
-    <td>4,118,054,813</td>
-    <td>0.03s</td>
-    <td>0.02s</td>
-    <td>0.02s</td>
-    <td>0.01s</td>
-    <td>0.01s</td>
-  </tr>
-  <tr align="right">
-    <td>10<sup>12</sup></td>
-    <td>37,607,912,018</td>
-    <td>0.09s</td>
-    <td>0.05s</td>
-    <td>0.02s</td>
-    <td>0.02s</td>
-    <td>0.02s</td>
-  </tr>
-  <tr align="right">
-    <td>10<sup>13</sup></td>
-    <td>346,065,536,839</td>
-    <td>0.39s</td>
-    <td>0.20s</td>
-    <td>0.05s</td>
-    <td>0.03s</td>
-    <td>0.02s</td>
-  </tr>
-  <tr align="right">
-    <td>10<sup>14</sup></td>
-    <td>3,204,941,750,802</td>
-    <td>2.27s</td>
-    <td>1.00s</td>
-    <td>0.15s</td>
-    <td>0.13s</td>
-    <td>0.07s</td>
-  </tr>
-  <tr align="right">
-    <td>10<sup>15</sup></td>
-    <td>29,844,570,422,669</td>
-    <td>14.81s</td>
-    <td>6.12s</td>
-    <td>0.59s</td>
-    <td>0.44s</td>
-    <td>0.22s</td>
-  </tr>
-  <tr align="right">
-    <td>10<sup>16</sup></td>
-    <td>279,238,341,033,925</td>
-    <td>114.59s</td>
-    <td>44.43s</td>
-    <td>2.60s</td>
-    <td>1.47s</td>
-    <td>0.81s</td>
-  </tr>
-  <tr align="right">
-    <td>10<sup>17</sup></td>
-    <td>2,623,557,157,654,233</td>
-    <td>963.52s</td>
-    <td>366.32s</td>
-    <td>11.62s</td>
-    <td>4.94s</td>
-    <td>3.00s</td>
-  </tr>
-  <tr align="right">
-    <td>10<sup>18</sup></td>
-    <td>24,739,954,287,740,860</td>
-    <td>8,472.67s</td>
-    <td>3,224.68s</td>
-    <td>52.80s</td>
-    <td>19.90s</td>
-    <td>11.66s</td>
-  </tr>
-  <tr align="right">
-    <td>10<sup>19</sup></td>
-    <td>234,057,667,276,344,607</td>
-    <td>NaN</td>
-    <td>NaN</td>
-    <td>NaN</td>
-    <td>93.05s</td>
-    <td>48.60s</td>
-  </tr>
-  <tr align="right">
-    <td>10<sup>20</sup></td>
-    <td>2,220,819,602,560,918,840</td>
-    <td>NaN</td>
-    <td>NaN</td>
-    <td>NaN</td>
-    <td>398.20s</td>
-    <td>202.87s</td>
-  </tr>
-  <tr align="right">
-    <td>10<sup>21</sup></td>
-    <td>21,127,269,486,018,731,928</td>
-    <td>NaN</td>
-    <td>NaN</td>
-    <td>NaN</td>
-    <td>1,718.79s</td>
-    <td>870.17s</td>
-  </tr>
-  <tr align="right">
-    <td>10<sup>22</sup></td>
-    <td>201,467,286,689,315,906,290</td>
-    <td>NaN</td>
-    <td>NaN</td>
-    <td>NaN</td>
-    <td>7,796.46s</td>
-    <td>3,679.60s</td>
-  </tr>
-</table>
-
-The benchmarks above were run on a system with an Intel Xeon Platinum 8124M CPU
-from 2017 using 8 CPU cores (16 threads) clocked at 3.00GHz. Note that Jan Büthe
-mentions in <a href="doc/References.md">[11]</a> that he computed pi(10<sup>25</sup>)
-in 40,000 CPU core hours using the analytic prime counting function algorithm.
-Büthe also mentions that by using additional zeros of the zeta function the runtime
-could have potentially been reduced to 4,000 CPU core hours. However using primecount
-and Xavier Gourdon's algorithm pi(10<sup>25</sup>) can be computed in only 850 CPU
-core hours!
-
-## C++ library
-
-primecount can be built as a static and shared C++ library for use in
-other math projects.
-
-```C++
-#include <primecount.hpp>
-#include <iostream>
-
-int main()
-{
-    int64_t primes = primecount::pi(1000);
-    std::cout << "primes below 1000 = " << primes << std::endl;
-
-    return 0;
-}
-```
-
-[libprimecount.md](doc/libprimecount.md) contains more information.
-
-## Algorithms
-
-<table>
-  <tr>
-    <td>Legendre's Formula</td>
-    <td><img src="https://kimwalisch.github.io/primecount/formulas/pi_legendre.svg" height="20" align="absmiddle"/></td>
-  </tr>
-  <tr>
-    <td>Meissel's Formula</td>
-    <td><img src="https://kimwalisch.github.io/primecount/formulas/pi_meissel.svg" height="20" align="absmiddle"/></td>
-  </tr>
-  <tr>
-    <td>Lehmer's Formula</td>
-    <td><img src="https://kimwalisch.github.io/primecount/formulas/pi_lehmer.svg" height="20" align="absmiddle"/></td>
-  </tr>
-  <tr>
-    <td>LMO Formula</td>
-    <td><img src="https://kimwalisch.github.io/primecount/formulas/pi_lmo.svg" height="20" align="absmiddle"/></td>
-  </tr>
-</table>
-
-Up until the early 19th century the most efficient known method for
-counting primes was the sieve of Eratosthenes which has a running time of
-<img src="https://kimwalisch.github.io/primecount/formulas/Oxloglogx.svg" height="20" align="absmiddle"/>
-operations. The first improvement to this bound was Legendre's formula
-(1830) which uses the inclusion-exclusion principle to calculate the
-number of primes below x without enumerating the individual primes.
-Legendre's formula has a running time of
-<img src="https://kimwalisch.github.io/primecount/formulas/Ox.svg" height="20" align="absmiddle"/>
-operations and uses
-<img src="http://kimwalisch.github.io/primecount/formulas/Osqrtx.svg" height="20" align="absmiddle"/>
-space. In 1870 E. D. F. Meissel improved Legendre's formula by setting
-<img src="https://kimwalisch.github.io/primecount/formulas/apisqrt3x.svg" height="20" align="absmiddle"/>
-and by adding the correction term
-<img src="https://kimwalisch.github.io/primecount/formulas/P2xa.svg" height="20" align="absmiddle"/>.
-Meissel's formula has a running time of
-<img src="https://kimwalisch.github.io/primecount/formulas/Omeissel.svg" height="20" align="absmiddle"/>
-operations and uses
-<img src="https://kimwalisch.github.io/primecount/formulas/Osqrtxlogx.svg" height="20" align="absmiddle"/>
-space. In 1959 D. H. Lehmer extended Meissel's formula and slightly improved the running time to
-<img src="https://kimwalisch.github.io/primecount/formulas/Olehmer.svg" height="20" align="absmiddle"/>
-operations and
-<img src="https://kimwalisch.github.io/primecount/formulas/Osqrtxlogx.svg" height="20" align="absmiddle"/>
-space. In 1985 J. C. Lagarias, V. S. Miller and A. M. Odlyzko published a new
-algorithm based on Meissel's formula which has a lower runtime complexity of
-<img src="https://kimwalisch.github.io/primecount/formulas/Oroot23xlogx.svg" height="20" align="absmiddle"/>
-operations and which uses only
-<img src="https://kimwalisch.github.io/primecount/formulas/Osqrt3xlog2x.svg" height="20" align="absmiddle"/>
-space.
-
-primecount's Legendre, Meissel and Lehmer implementations are based
-on Hans Riesel's book <a href="doc/References.md">[5]</a>,
-its Lagarias-Miller-Odlyzko and Deleglise-Rivat implementations are
-based on Tomás Oliveira's paper <a href="doc/References.md">[9]</a>
-and the implementation of Xavier Gourdon's algorithm is based
-on Xavier Gourdon's paper  <a href="doc/References.md">[7]</a>.
-
-## Fast nth prime calculation
-
-The most efficient known method for calculating the nth prime is a
-combination of the prime counting function and a prime sieve. The idea
-is to closely approximate the nth prime (e.g. using the inverse
-logarithmic integral
-<img src="https://kimwalisch.github.io/primecount/formulas/Li-1n.svg" height="20" align="absmiddle"/>
-or the inverse Riemann R function
-<img src="https://kimwalisch.github.io/primecount/formulas/RiemannR-1.svgz" height="20" align="absmiddle"/>)
-and then count the primes up to this guess using the prime counting
-function. Once this is done one starts sieving (e.g. using the
-segmented sieve of Eratosthenes) from there on until one finds the
-actual nth prime. The author has implemented ```primecount::nth_prime(n)```
-this way (option: ```--nth-prime```), it finds the nth prime in
-<img src="https://kimwalisch.github.io/primecount/formulas/Oroot23xlog2x.svg" height="20" align="absmiddle"/>
-operations using
-<img src="https://kimwalisch.github.io/primecount/formulas/Opisqrtx.svg" height="20" align="absmiddle"/>
-space.
->>>>>>> dba4288a
+      --alpha-y <NUM>       Tuning factor, y = x^(1/3) * alpha_y
+      --alpha-z <NUM>       Tuning factor, z = y * alpha_z
+      --AC                  Compute Gourdon's A + C formulas
+      --B                   Compute Gourdon's B formula
+      --D                   Compute Gourdon's D formula
+      --Phi0                Compute the Phi0 formula
+      --Sigma               Compute the 7 Sigma formulas
+```