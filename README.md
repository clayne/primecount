# primecount-backup

[![Build Status](https://travis-ci.org/kimwalisch/primecount.svg)](https://travis-ci.org/kimwalisch/primecount)
[![Build Status](https://ci.appveyor.com/api/projects/status/github/kimwalisch/primecount?branch=master&svg=true)](https://ci.appveyor.com/project/kimwalisch/primecount)
[![Github Releases](https://img.shields.io/github/release/kimwalisch/primecount.svg)](https://github.com/kimwalisch/primecount/releases)

The primecount backup version saves intermediate results to a backup file.
If your computer crashes or if you interrupt a computation you can resume
the same computation from the backup file. For pi(x) computations that
take weeks or even months to compute the backup functionality is very
important. David Baugh and myself have used primecount-backup to compute
pi(10^27) and many other records.

The primecount backup version generates the following files:

<table>
    <tr>
        <td><code>primecount.backup</code></td>
        <td>Backup file with intermediate results</td>
    </tr>
    <tr>
        <td><code>primecount.log</code></td>
        <td>Detailed log file</td>
    </tr>
    <tr>
        <td><code>results.txt</code></td>
        <td>Log file with final results only</td>
    </tr>
</table>

## Build instructions

You need to have installed a C++ compiler and CMake. Ideally
primecount should be compiled using a C++ compiler that supports both
OpenMP and 128-bit integers (e.g. GCC, Clang, Intel C++ Compiler).

```sh
cmake .
make -j
```

* [Detailed build instructions](doc/BUILD.md)

## Binaries

Below are the latest precompiled primecount binaries for
Windows and Linux. These binaries are statically linked and
require a CPU which supports the POPCNT instruction (2008 or
later).

* [primecount-backup-5.3-win64.zip](https://github.com/kimwalisch/primecount/releases/download/v5.3-backup/primecount-backup-5.3-win64.zip), 666 kB
* [primecount-backup-5.3-linux-x64.tar.xz](https://github.com/kimwalisch/primecount/releases/download/v5.3-backup/primecount-backup-5.3-linux-x64.tar.xz), 933 kB
* [primecount-backup-5.3-macOS-x64.zip](https://github.com/kimwalisch/primecount/releases/download/v5.3-backup/primecount-backup-5.3-macOS-x64.zip), 425 kB

## Backup usage example

```sh
# We start a computation and interrupt it using Ctrl + C
$ ./primecount 1e21 --B -s

=== B(x, y) ===
x = 1000000000000000000000
y = 351720000
alpha_y = 35.172
threads = 8

Status: 38.7%^C
```

```sh
# Now we resume the computation from the backup file
$ ./primecount --resume

=== B(x, y) ===
x = 1000000000000000000000
y = 351720000
alpha_y = 35.172
threads = 8

Resuming from primecount.backup
MD5 checksum: OK
Status: 38.7%
```

The ```primecount.backup``` file is updated using atomic writes in order to
prevent crashes from corrupting the ```primecount.backup``` file. We also
calculate an MD5 checksum of the  ```primecount.backup``` content before writing
to disk and verify that checksum when resuming in order to protect from
harddisk errors.

Note that the ```primecount.backup``` file is not tied to the PC on which the
computation was originally started. You can safely copy the
```primecount.backup``` file to another PC and resume the computation there.
If the new PC has a different number of CPU cores primecount will by default
resume the computation using all available CPU cores (unless you have
specified the number of threads using ```--threads=NUM```).

## Batch processing

It is possible to create a ```worktodo.txt``` file with a list of
numbers to compute e.g.:

```sh
# worktodo.txt
10000000
1e15
1e15 --alpha-y=10 --threads=4
1e14 --AC
1e18 --D
```

Then you can process all numbers from ```worktodo.txt``` using:

```sh
$ scripts/worktodo.sh
```

The results will be stored in ```results.txt``` and extended
details are logged into ```primecount.log```.

## Verifying pi(x) results

Record pi(x) computations may take many months to complete. For such long
running computations it is important to double check the pi(x) computation in
order to protect from hardware and software errors. The first thing you can do
to reduce the risk of a pi(x) miscalculation due to hardware errors is using
[ECC memory](https://en.wikipedia.org/wiki/ECC_memory).

In order to double check and verify a pi(x) computation you have to run the
same pi(x) computation a second time but this time you manually specify a slightly
different ```alpha_y``` or ```alpha_z``` tuning factor (using e.g. ```--alpha-y=NUM```).
Doing this the results of the many formulas of Gourdon's algorithm will be
completely different from the first run but if the pi(x) results of the 1st and
2nd run match then the computation has been verified successfully!

## Command-line options

```
Usage: primecount x [options]
Count the number of primes less than or equal to x (<= 10^31).

Backup options:

  -b, --backup=FILENAME    Set the backup filename. The default backup
                           filename is primecount.backup.

  -r, --resume[=FILENAME]  Resume the last computation from the
                           primecount.backup file. If another backup
                           filename is provided the computation is resumed
                           from that backup file.
Options:

  -g, --gourdon            Count primes using Xavier Gourdon's algorithm.
                           This is the default algorithm.
  -l, --legendre           Count primes using Legendre's formula
  -m, --meissel            Count primes using Meissel's formula
      --Li                 Approximate pi(x) using the logarithmic integral
      --Li-inverse         Approximate the nth prime using Li^-1(x)
  -n, --nth-prime          Calculate the nth prime
  -p, --primesieve         Count primes using the sieve of Eratosthenes
      --phi <X> <A>        phi(x, a) counts the numbers <= x that are not
                           divisible by any of the first a primes
      --Ri                 Approximate pi(x) using Riemann R
      --Ri-inverse         Approximate the nth prime using Ri^-1(x)
  -s, --status[=NUM]       Show computation progress 1%, 2%, 3%, ...
                           Set digits after decimal point: -s1 prints 99.9%
      --test               Run various correctness tests and exit
      --time               Print the time elapsed in seconds
  -t, --threads=NUM        Set the number of threads, 1 <= NUM <= CPU cores.
                           By default primecount uses all available CPU cores.
  -v, --version            Print version and license information
  -h, --help               Print this help menu

<<<<<<< HEAD
Advanced options for Xavier Gourdon's algorithm:

      --alpha-y=NUM        Set tuning factor: y = x^(1/3) * alpha_y
      --alpha-z=NUM        Set tuning factor: z = y * alpha_z
      --AC                 Compute the A + C formulas
      --B                  Compute the B formula
      --D                  Compute the D formula
      --Phi0               Compute the Phi0 formula
      --Sigma              Compute the 7 Sigma formulas
```
=======
The benchmarks above were run on a system with an Intel Xeon Platinum 8275CL CPU
from 2019 using 8 CPU cores (16 threads) clocked at 3.00GHz. Note that Jan Büthe
mentions in <a href="doc/References.md">[11]</a> that he computed pi(10<sup>25</sup>)
in 40,000 CPU core hours using the analytic prime counting function algorithm.
Büthe also mentions that by using additional zeros of the zeta function the runtime
could have potentially been reduced to 4,000 CPU core hours. However using primecount
and Xavier Gourdon's algorithm pi(10<sup>25</sup>) can be computed in only 800 CPU
core hours!
>>>>>>> 646dab88

## Performance tips

By default primecount scales nicely up until 10^24 on current x64 CPUs.
For larger values primecount's large memory usage causes many
[TLB (translation lookaside buffer)](https://en.wikipedia.org/wiki/Translation_lookaside_buffer)
cache misses that significantly deteriorate primecount's performance.
Fortunately the Linux kernel allows to enable
[transparent huge pages](https://www.kernel.org/doc/html/latest/admin-guide/mm/transhuge.html)
so that large memory allocations will automatically be done using huge
pages instead of ordinary pages which dramatically reduces the number of
TLB cache misses.

```bash
sudo su

# Enable transparent huge pages until next reboot
echo always > /sys/kernel/mm/transparent_hugepage/enabled
echo always > /sys/kernel/mm/transparent_hugepage/defrag
```<|MERGE_RESOLUTION|>--- conflicted
+++ resolved
@@ -171,7 +171,6 @@
   -v, --version            Print version and license information
   -h, --help               Print this help menu
 
-<<<<<<< HEAD
 Advanced options for Xavier Gourdon's algorithm:
 
       --alpha-y=NUM        Set tuning factor: y = x^(1/3) * alpha_y
@@ -182,16 +181,6 @@
       --Phi0               Compute the Phi0 formula
       --Sigma              Compute the 7 Sigma formulas
 ```
-=======
-The benchmarks above were run on a system with an Intel Xeon Platinum 8275CL CPU
-from 2019 using 8 CPU cores (16 threads) clocked at 3.00GHz. Note that Jan Büthe
-mentions in <a href="doc/References.md">[11]</a> that he computed pi(10<sup>25</sup>)
-in 40,000 CPU core hours using the analytic prime counting function algorithm.
-Büthe also mentions that by using additional zeros of the zeta function the runtime
-could have potentially been reduced to 4,000 CPU core hours. However using primecount
-and Xavier Gourdon's algorithm pi(10<sup>25</sup>) can be computed in only 800 CPU
-core hours!
->>>>>>> 646dab88
 
 ## Performance tips
 
