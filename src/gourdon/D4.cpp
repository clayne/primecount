--- conflicted
+++ resolved
@@ -187,16 +187,10 @@
            int64_t z,
            int64_t k,
            T d_approx,
-<<<<<<< HEAD
-           Primes& primes,
-           DFactorTable& factor,
+           const Primes& primes,
+           const DFactorTable& factor,
            int threads,
            double& time)
-=======
-           const Primes& primes,
-           const DFactorTable& factor,
-           int threads)
->>>>>>> a02a092a
 {
   int64_t xz = x / z;
   LoadBalancer loadBalancer(x, y, z, k, xz, d_approx);
@@ -208,42 +202,32 @@
   #pragma omp parallel for num_threads(threads)
   for (int i = 0; i < threads; i++)
   {
-<<<<<<< HEAD
     // 1st resume computations from backup file
     for (int j = i; j < resume_threads; j += threads)
     {
-      int64_t low = 0;
-      int64_t segments = 0;
-      int64_t segment_size = 0;
-      T sum = 0;
-      Runtime runtime;
-
-      if (loadBalancer.resume(j, low, segments, segment_size))
+      ThreadSettings thread;
+      thread.thread_id = j;
+
+      if (loadBalancer.resume(thread))
       {
-        runtime.start();
         // Unsigned integer division is usually slightly
         // faster than signed integer division
         using UT = typename make_unsigned<T>::type;
-        sum = D_thread((UT) x, x_star, xz, y, z, k, low, segments, segment_size, factor, pi, primes, runtime);
-        uint64_t high = low + segments * segment_size;
-        loadBalancer.update_result(j, high, sum);
-        runtime.stop();
+
+        thread.start_time();
+        UT sum = D_thread((UT) x, x_star, xz, y, z, k, thread, factor, pi, primes);
+        thread.sum = (T) sum;
+        thread.stop_time();
+
+        loadBalancer.update_result(thread);
       }
     }
 
-    int64_t low = 0;
-    int64_t segments = 0;
-    int64_t segment_size = 0;
-    T sum = 0;
-    Runtime runtime;
+    ThreadSettings thread;
+    thread.thread_id = i;
 
     // 2nd get new work from loadBalancer
-    while (loadBalancer.get_work(i, &low, &segments, &segment_size, sum, runtime))
-=======
-    ThreadSettings thread;
-
     while (loadBalancer.get_work(thread))
->>>>>>> a02a092a
     {
       // Unsigned integer division is usually slightly
       // faster than signed integer division
