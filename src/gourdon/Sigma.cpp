--- conflicted
+++ resolved
@@ -169,17 +169,8 @@
   print("=== Sigma(x, y) ===");
   print_gourdon_vars(x, y, threads);
 
-<<<<<<< HEAD
   int64_t sum = 0;
   double time = get_time();
-=======
-  int64_t x_star = get_x_star_gourdon(x, y);
-  int64_t max_pix_sigma4 = x / (x_star * y);
-  int64_t max_pix_sigma5 = y;
-  int64_t max_pix_sigma6 = isqrt(x / x_star);
-  int64_t max_pix = max3(max_pix_sigma4, max_pix_sigma5, max_pix_sigma6);
-  PiTable pi(max_pix, threads);
->>>>>>> 25236809
 
   if (!resume(x, y, sum, time))
   {
@@ -188,7 +179,7 @@
     int64_t max_pix_sigma5 = y;
     int64_t max_pix_sigma6 = isqrt(x / x_star);
     int64_t max_pix = max3(max_pix_sigma4, max_pix_sigma5, max_pix_sigma6);
-    PiTable pi(max_pix);
+    PiTable pi(max_pix, threads);
 
     int64_t a = pi[y];
     int64_t b = pi[iroot<3>(x)];
@@ -223,22 +214,7 @@
   print("=== Sigma(x, y) ===");
   print_gourdon_vars(x, y, threads);
 
-<<<<<<< HEAD
   int128_t sum = 0;
-=======
-  int128_t x_star = get_x_star_gourdon(x, y);
-  int64_t max_pix_sigma4 = x / (x_star * y);
-  int64_t max_pix_sigma5 = y;
-  int64_t max_pix_sigma6 = isqrt(x / x_star);
-  int64_t max_pix = max3(max_pix_sigma4, max_pix_sigma5, max_pix_sigma6);
-  PiTable pi(max_pix, threads);
-
-  int128_t a = pi[y];
-  int128_t b = pi[iroot<3>(x)];
-  int128_t c = pi[isqrt(x / y)];
-  int128_t d = pi[x_star];
-
->>>>>>> 25236809
   double time = get_time();
 
   if (!resume(x, y, sum, time))
@@ -248,7 +224,7 @@
     int64_t max_pix_sigma5 = y;
     int64_t max_pix_sigma6 = isqrt(x / x_star);
     int64_t max_pix = max3(max_pix_sigma4, max_pix_sigma5, max_pix_sigma6);
-    PiTable pi(max_pix);
+    PiTable pi(max_pix, threads);
 
     int128_t a = pi[y];
     int128_t b = pi[iroot<3>(x)];
