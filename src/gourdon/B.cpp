///
/// @file  B.cpp
/// @brief The B formula is a partial computation of the P2(x, a)
///        formula from the Lagarias-Miller-Odlyzko and Deleglise-Rivat
///        prime counting algorithms. P2(x, a) counts the numbers <= x
///        that have exactly 2 prime factors each exceeding the a-th
///        prime. Both P2 and B have a runtime complexity of
///        O(z log log z) and use O(z^(1/2)) memory, with z = x / y.
///
///        B(x, y) formula:
///        \sum_{i=pi[y]+1}^{pi[x^(1/2)]} pi(x / primes[i])
///
/// Copyright (C) 2019 Kim Walisch, <kim.walisch@gmail.com>
///
/// This file is distributed under the BSD License. See the COPYING
/// file in the top level directory.
///

#include <gourdon.hpp>
#include <primecount-internal.hpp>
#include <primesieve.hpp>
#include <aligned_vector.hpp>
#include <int128_t.hpp>
#include <min.hpp>
#include <noinline.hpp>
#include <imath.hpp>
#include <json.hpp>
#include <backup.hpp>
#include <print.hpp>

#include <stdint.h>
#include <algorithm>
#include <iostream>
#include <iomanip>
#include <tuple>

using namespace std;
using namespace primecount;

namespace {

/// backup to file every 60 seconds
bool is_backup(double time)
{
  double seconds = get_time() - time;
  return seconds > 60;
}

/// backup intermediate result
void backup(nlohmann::json& json,
            maxint_t x,
            int64_t y,
            int64_t z,
            int64_t low,
            int64_t pi_low_minus_1,
            int64_t thread_distance,
            maxint_t sum,
            double time)
{
  double percent = get_percent(low, z);

  auto& B = json["B"];
  B["x"] = to_str(x);
  B["y"] = y;
  B["alpha_y"] = get_alpha_y(x, y);
  B["low"] = low;
  B["pi_low_minus_1"] = pi_low_minus_1;
  B["thread_distance"] = thread_distance;
  B["sieve_limit"] = z;
  B["sum"] = to_str(sum);
  B["percent"] = percent;
  B["seconds"] = get_time() - time;

  store_backup(json);
}

/// backup result
void backup(maxint_t x,
            int64_t y,
            int64_t z,
            maxint_t sum,
            double time)
{
  auto json = load_backup();

  if (json.find("B") != json.end())
    json.erase("B");

  auto& B = json["B"];
  B["x"] = to_str(x);
  B["y"] = y;
  B["alpha_y"] = get_alpha_y(x, y);
  B["sum"] = to_str(sum);
  B["sieve_limit"] = z;
  B["percent"] = 100.0;
  B["seconds"] = get_time() - time;

  store_backup(json);
}

/// resume computation
template <typename T>
bool resume(nlohmann::json& json,
            T x,
            int64_t y,
            int64_t& low,
            int64_t& pi_low_minus_1,
            int64_t& thread_distance,
            T& sum,
            double& time)
{
  if (is_resume(json, "B", x, y))
  {
    double seconds = json["B"]["seconds"];
    low = json["B"]["low"];
    pi_low_minus_1 = json["B"]["pi_low_minus_1"];
    thread_distance = json["B"]["thread_distance"];
    sum = (T) to_maxint(json["B"]["sum"]);
    time = get_time() - seconds;
    return true;
  }

  return false;
}

/// resume result
template <typename T>
bool resume(T x,
            int64_t y,
            T& sum,
            double& time)
{
  auto json = load_backup();

  if (is_resume(json, "B", x, y))
  {
    double percent = json["B"]["percent"];
    double seconds = json["B"]["seconds"];
    print_resume(percent, x);

    if (!json["B"].count("low"))
    {
      sum = (T) to_maxint(json["B"]["sum"]);
      time = get_time() - seconds;
      return true;
    }
  }

  return false;
}

/// Count the primes inside [prime, stop]
int64_t count_primes(primesieve::iterator& it, int64_t& prime, int64_t stop)
{
  int64_t count = 0;

  for (; prime <= stop; count++)
    prime = it.next_prime();

  return count;
}

/// Calculate the thread sieving distance. The idea is to
/// gradually increase the thread_distance in order to
/// keep all CPU cores busy.
///
void balanceLoad(int64_t* thread_distance, 
                 int64_t low,
                 int64_t z,
                 int threads,
                 double start_time)
{
  double seconds = get_time() - start_time;

  int64_t min_distance = 1 << 23;
  int64_t max_distance = ceil_div(z - low, threads);

  if (seconds < 60)
    *thread_distance *= 2;
  if (seconds > 60)
    *thread_distance /= 2;

  *thread_distance = in_between(min_distance, *thread_distance, max_distance);
}

template <typename T>
NOINLINE std::tuple<T, int64_t, int64_t>
B_thread(T x,
         int64_t y,
         int64_t z,
         int64_t low,
         int64_t thread_num,
         int64_t thread_distance)
{
  T sum = 0;
  int64_t pix = 0;
  int64_t pix_count = 0;

  // thread sieves [low, z[
  low += thread_distance * thread_num;
  z = min(low + thread_distance, z);
  int64_t start = (int64_t) max(x / z, y);
  int64_t stop = (int64_t) min(x / low, isqrt(x));

  primesieve::iterator rit(stop + 1, start);
  primesieve::iterator it(low - 1, z);

  int64_t next = it.next_prime();
  int64_t prime = rit.prev_prime();

  // \sum_{i = pi[start]+1}^{pi[stop]} pi(x / primes[i]) - pi(low - 1)
  while (prime > start)
  {
    int64_t xp = (int64_t)(x / prime);
    if (xp >= z) break;
    pix += count_primes(it, next, xp);
    pix_count++;
    sum += pix;
    prime = rit.prev_prime();
  }

  // prime count [low, z[
  pix += count_primes(it, next, z - 1);
  auto res = make_tuple(sum, pix, pix_count);

  return res;
}

/// \sum_{i=pi[y]+1}^{pi[x^(1/2)]} pi(x / primes[i])
/// Run time: O(z log log z)
/// Memory usage: O(z^(1/2))
///
template <typename T>
T B_OpenMP(T x, 
           int64_t y,
           int64_t z,
           int threads,
           double& time)
{
  if (x < 4)
    return 0;

  T sum = 0;
  int64_t low = 2;
  int64_t min_distance = 1 << 23;
  int64_t thread_distance = min_distance;
  int64_t pi_low_minus_1 = 0;

  // prevents CPU false sharing
  using res_t = std::tuple<T, int64_t, int64_t>;
  aligned_vector<res_t> res(threads);

  auto json = load_backup();
  if (!resume(json, x, y, low, pi_low_minus_1, thread_distance, sum, time))
    if (json.find("B") != json.end())
      json.erase("B");

  double last_backup_time = get_time();

  while (low < z)
  {
    int64_t max_threads = ceil_div(z - low, thread_distance);
    threads = in_between(1, threads, max_threads);
    double t = get_time();

    #pragma omp parallel for num_threads(threads)
    for (int i = 0; i < threads; i++)
      res[i] = B_thread(x, y, z, low, i, thread_distance);

    // The threads above have computed the sum of:
    // PrimePi(n) - PrimePi(thread_low - 1)
    // for many different values of n. However we actually want to
    // compute the sum of PrimePi(n). In order to get the complete
    // sum we now have to calculate the missing sum contributions in
    // sequential order as each thread depends on values from the
    // previous thread. The missing sum contribution for each thread
    // can be calculated using pi_low_minus_1 * thread_count.
    for (int i = 0; i < threads; i++)
    {
      auto thread_sum = std::get<0>(res[i]);
      auto thread_pix = std::get<1>(res[i]);
      auto thread_count = std::get<2>(res[i]);
      thread_sum += (T) pi_low_minus_1 * thread_count;
      sum += thread_sum;
      pi_low_minus_1 += thread_pix;
    }

    low += thread_distance * threads;
    balanceLoad(&thread_distance, low, z, threads, t);

    if (is_backup(last_backup_time))
    {
      backup(json, x, y, z, low, pi_low_minus_1, thread_distance, sum, time);
      last_backup_time = get_time();
    }

    if (is_print())
    {
      double percent = get_percent(low, z);
      cout << "\rStatus: " << fixed << setprecision(get_status_precision(x))
           << percent << '%' << flush;
    }
  }

  return sum;
}

} // namespace

namespace primecount {

int64_t B(int64_t x, int64_t y, int threads)
{
  print("");
  print("=== B(x, y) ===");
  print_gourdon_vars(x, y, threads);

  double time = get_time();
<<<<<<< HEAD
  int64_t sum = 0;

  if (!resume(x, y, sum, time))
  {
    int64_t z = (int64_t)(x / max(y, 1));
    sum = B_OpenMP((intfast64_t) x, y, z, threads, time);
    backup(x, y, z, sum, time);
  }
=======
  int64_t sum = B_OpenMP((uint64_t) x, y, threads);
>>>>>>> 9e760341

  print("B", sum, time);
  return sum;
}

#ifdef HAVE_INT128_T

int128_t B(int128_t x, int64_t y, int threads)
{
  print("");
  print("=== B(x, y) ===");
  print_gourdon_vars(x, y, threads);

  double time = get_time();
<<<<<<< HEAD
  int128_t sum = 0;

  if (!resume(x, y, sum, time))
  {
    int64_t z = (int64_t)(x / max(y, 1));
    sum = B_OpenMP((intfast128_t) x, y, z, threads, time);
    backup(x, y, z, sum, time);
  }
=======
  int128_t sum = B_OpenMP((uint128_t) x, y, threads);
>>>>>>> 9e760341

  print("B", sum, time);
  return sum;
}

#endif

} // namespace<|MERGE_RESOLUTION|>--- conflicted
+++ resolved
@@ -316,18 +316,14 @@
   print_gourdon_vars(x, y, threads);
 
   double time = get_time();
-<<<<<<< HEAD
   int64_t sum = 0;
 
   if (!resume(x, y, sum, time))
   {
     int64_t z = (int64_t)(x / max(y, 1));
-    sum = B_OpenMP((intfast64_t) x, y, z, threads, time);
+    sum = B_OpenMP((uint64_t) x, y, z, threads, time);
     backup(x, y, z, sum, time);
   }
-=======
-  int64_t sum = B_OpenMP((uint64_t) x, y, threads);
->>>>>>> 9e760341
 
   print("B", sum, time);
   return sum;
@@ -342,18 +338,14 @@
   print_gourdon_vars(x, y, threads);
 
   double time = get_time();
-<<<<<<< HEAD
   int128_t sum = 0;
 
   if (!resume(x, y, sum, time))
   {
     int64_t z = (int64_t)(x / max(y, 1));
-    sum = B_OpenMP((intfast128_t) x, y, z, threads, time);
+    sum = B_OpenMP((uint128_t) x, y, z, threads, time);
     backup(x, y, z, sum, time);
   }
-=======
-  int128_t sum = B_OpenMP((uint128_t) x, y, threads);
->>>>>>> 9e760341
 
   print("B", sum, time);
   return sum;
