--- conflicted
+++ resolved
@@ -234,17 +234,10 @@
     return 0;
 
   T sum = 0;
-<<<<<<< HEAD
-  int64_t low = 2;
   int64_t thread_dist = 0;
-  int64_t pi_low_minus_1 = 0;
-  LoadBalancerP2 loadBalancer(z, threads);
-=======
   int64_t low = isqrt(x);
   int64_t pi_low_minus_1 = pi_simple(low - 1, threads);
-  int64_t z = (int64_t)(x / max(y, 1));
   LoadBalancerP2 loadBalancer(low, z, threads);
->>>>>>> 86476baa
   threads = loadBalancer.get_threads();
   aligned_vector<ThreadResult<T>> res(threads);
 
