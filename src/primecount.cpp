--- conflicted
+++ resolved
@@ -111,16 +111,6 @@
   if (x <= meissel_threshold_)
     return pi_meissel(x, threads);
   else
-<<<<<<< HEAD
-=======
-  {
-#ifdef ENABLE_MPI
-    // So far only the Deleglise-Rivat algorithm has been distributed
-    if (mpi_num_procs() > 1)
-      return pi_deleglise_rivat_64(x, threads);
-#endif
-
->>>>>>> a10355f7
     return pi_gourdon_64(x, threads);
 }
 
@@ -137,16 +127,6 @@
   if (x <= numeric_limits<int64_t>::max())
     return pi((int64_t) x, threads);
   else
-<<<<<<< HEAD
-=======
-  {
-#ifdef ENABLE_MPI
-    // So far only the Deleglise-Rivat algorithm has been distributed
-    if (mpi_num_procs() > 1)
-      return pi_deleglise_rivat_128(x, threads);
-#endif
-
->>>>>>> a10355f7
     return pi_gourdon_128(x, threads);
 }
 
