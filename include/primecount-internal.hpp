///
/// @file  primecount-internal.hpp
/// @brief primecount internal functions
///
/// Copyright (C) 2021 Kim Walisch, <kim.walisch@gmail.com>
///
/// This file is distributed under the BSD License. See the COPYING
/// file in the top level directory.
///

#ifndef PRIMECOUNT_INTERNAL_HPP
#define PRIMECOUNT_INTERNAL_HPP

#include <int128_t.hpp>

#include <stdint.h>
#include <algorithm>
#include <string>
#include <utility>

namespace primecount {

template<class T>
void unused_param(const T&)
{ }

std::string pi(const std::string& x, int threads);
int64_t pi(int64_t x, int threads);
int64_t pi_legendre(int64_t x, int threads);
int64_t pi_meissel(int64_t x, int threads);
int64_t pi_primesieve(int64_t x);
int64_t pi_simple(int64_t x, int threads);

int64_t nth_prime(int64_t n, int threads);
int64_t phi(int64_t x, int64_t a, int threads);
int64_t phi_print(int64_t x, int64_t a, int threads);
int64_t P2(int64_t x, int64_t y, int threads);
<<<<<<< HEAD
=======
int64_t P3(int64_t x, int64_t y, int threads);
>>>>>>> d838b68b

int64_t Li(int64_t);
int64_t Li_inverse(int64_t);
int64_t Ri(int64_t);
int64_t Ri_inverse(int64_t);

#ifdef HAVE_INT128_T

int128_t pi(int128_t x);
int128_t pi(int128_t x, int threads);
int128_t P2(int128_t x, int64_t y, int threads);

int128_t Li(int128_t);
int128_t Li_inverse(int128_t);
int128_t Ri(int128_t);
int128_t Ri_inverse(int128_t);

#endif

void set_status_precision(int precision);
int get_status_precision(maxint_t x);
void set_alpha_y(double alpha_y);
void set_alpha_z(double alpha_z);
double get_alpha(maxint_t x, int64_t y);
double get_alpha_y(maxint_t x, int64_t y);
double get_alpha_z(int64_t y, int64_t z);
std::pair<double, double> get_alpha_gourdon(maxint_t x);
int64_t get_x_star_gourdon(maxint_t x, int64_t y);
maxint_t get_max_x(double alpha_y);
int ideal_num_threads(int threads, int64_t sieve_limit, int64_t thread_threshold = 1000000);
maxint_t to_maxint(const std::string& expr);
std::string to_str(maxint_t x);
std::string to_str(maxuint_t x);
double get_time();

template <typename T1, typename T2, typename T3>
inline T2 in_between(T1 min, T2 x, T3 max)
{
  if (x < min || max < min)
    return (T2) min;
  if (x > max)
    return (T2) max;

  return x;
}

template <typename T>
double get_percent(T low, T limit)
{
  double percent = (100.0 * low) / std::max<T>(1, limit);
  return in_between(0, percent, 100);
}

template <typename T>
T S2_approx(T x, int64_t pi_y, T p2, T s1)
{
  T pix = Ri(x);
  T s2_approx = pix - s1 - pi_y + 1 + p2;
  s2_approx = std::max(s2_approx, (T) 0);
  return s2_approx;
}

template <typename T>
T D_approx(T x, T sigma, T phi0, T ac, T b)
{
  T pix = Ri(x);
  T d_approx = pix - (ac - b + phi0 + sigma);
  d_approx = std::max(d_approx, (T) 0);
  return d_approx;
}

#ifdef ENABLE_MPI

bool is_mpi_main_proc();
int mpi_num_procs();
int mpi_proc_id();
int mpi_main_proc_id();

#endif

} // namespace

#endif<|MERGE_RESOLUTION|>--- conflicted
+++ resolved
@@ -35,10 +35,6 @@
 int64_t phi(int64_t x, int64_t a, int threads);
 int64_t phi_print(int64_t x, int64_t a, int threads);
 int64_t P2(int64_t x, int64_t y, int threads);
-<<<<<<< HEAD
-=======
-int64_t P3(int64_t x, int64_t y, int threads);
->>>>>>> d838b68b
 
 int64_t Li(int64_t);
 int64_t Li_inverse(int64_t);
