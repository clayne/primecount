--- conflicted
+++ resolved
@@ -27,6 +27,7 @@
   maxint_t sum = 0;
   double init_secs = 0;
   double secs = 0;
+  int thread_id = -1;
 
   void start_time() { secs = get_time(); }
   void stop_time() { secs = get_time() - secs; }
@@ -36,32 +37,21 @@
 class LoadBalancer
 {
 public:
-<<<<<<< HEAD
   LoadBalancer(maxint_t x, int64_t y, int64_t z, int64_t k, int64_t sieve_limit, maxint_t sum_approx);
-  bool get_work(int thread_id, int64_t* low, int64_t* segments, int64_t* segment_size, maxint_t sum, Runtime& runtime);
-=======
-  LoadBalancer(maxint_t x, int64_t sieve_limit, maxint_t sum_approx);
   bool get_work(ThreadSettings& thread);
->>>>>>> a02a092a
+  void update_result(ThreadSettings& thread);
+  void finish_backup();
+  bool resume(ThreadSettings& thread) const;
+  bool resume(maxint_t& sum, double& time) const;
+  int get_resume_threads() const;
+  double get_wtime() const;
   maxint_t get_sum() const;
 
-  bool resume(int thread_id, int64_t& low, int64_t& segments, int64_t& segment_size) const;
-  bool resume(maxint_t& sum, double& time) const;
-  void update_result(int thread_id, uint64_t high, maxint_t s2);
-  int get_resume_threads() const;
-  double get_wtime() const;
-  void finish_backup();
-
 private:
-<<<<<<< HEAD
-  void update(int64_t* low, int64_t* segments, Runtime& runtime);
-  void update_segments(Runtime& runtime);
-  void backup(int thread_id, int64_t low, int64_t segments, int64_t segment_size);
+  void backup(ThreadSettings& thread);
   void backup(int thread_id);
-=======
   void update(ThreadSettings& thread);
   void update_segments(ThreadSettings& thread);
->>>>>>> a02a092a
   double remaining_secs() const;
 
   maxint_t x_;
