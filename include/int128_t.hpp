--- conflicted
+++ resolved
@@ -12,12 +12,7 @@
 #define INT128_T_HPP
 
 #include <stdint.h>
-<<<<<<< HEAD
-#include <limits>
 #include <string>
-#include <type_traits>
-=======
->>>>>>> f2fb7060
 
 namespace primecount {
 
