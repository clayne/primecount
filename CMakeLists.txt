--- conflicted
+++ resolved
@@ -68,18 +68,6 @@
             src/pi_meissel.cpp
             src/pi_primesieve.cpp
             src/print.cpp
-<<<<<<< HEAD
-=======
-            src/lmo/pi_lmo1.cpp
-            src/lmo/pi_lmo2.cpp
-            src/lmo/pi_lmo3.cpp
-            src/lmo/pi_lmo4.cpp
-            src/lmo/pi_lmo5.cpp
-            src/lmo/pi_lmo_parallel.cpp
-            src/deleglise-rivat/S2_hard.cpp
-            src/deleglise-rivat/S2_trivial.cpp
-            src/deleglise-rivat/pi_deleglise_rivat.cpp
->>>>>>> dce25838
             src/gourdon/pi_gourdon.cpp
             src/gourdon/Phi0.cpp
             src/gourdon/B.cpp
